--- conflicted
+++ resolved
@@ -4185,11 +4185,7 @@
     // SDK version major value of this specification
     Major = 0;
     // SDK version minor value of this specification
-<<<<<<< HEAD
-    Minor = 79;
-=======
-    Minor = 84;
->>>>>>> 88c246ea
+    Minor = 85;
     // SDK version patch value of this specification
     Patch = 0;
   }
