package buse

import (
	"fmt"
	"io"
	"os"
	"os/exec"
	"path"
	"strings"
	"syscall"

	"go.pedge.io/dlog"

	"github.com/libopenstorage/openstorage/api"
	"github.com/libopenstorage/openstorage/cluster"
	"github.com/libopenstorage/openstorage/volume"
	"github.com/libopenstorage/openstorage/volume/drivers/common"
	"github.com/pborman/uuid"
	"github.com/portworx/kvdb"
)

const (
	Name          = "buse"
	Type          = api.DriverType_DRIVER_TYPE_BLOCK
	BuseDBKey     = "OpenStorageBuseKey"
	BuseMountPath = "/var/lib/openstorage/buse/"
)

func init() {
	volume.Register(Name, Init)
}

// Implements the open storage volume interface.
type driver struct {
	*volume.IoNotSupported
	*volume.DefaultEnumerator
	buseDevices map[string]*buseDev
}

// Implements the Device interface.
type buseDev struct {
	file string
	f    *os.File
	nbd  *NBD
}

func (d *buseDev) ReadAt(b []byte, off int64) (n int, err error) {
	return d.f.ReadAt(b, off)
}

func (d *buseDev) WriteAt(b []byte, off int64) (n int, err error) {
	return d.f.WriteAt(b, off)
}

func copyFile(source string, dest string) (err error) {
	sourcefile, err := os.Open(source)
	if err != nil {
		return err
	}

	defer sourcefile.Close()

	destfile, err := os.Create(dest)
	if err != nil {
		return err
	}

	defer destfile.Close()

	_, err = io.Copy(destfile, sourcefile)
	if err == nil {
		sourceinfo, err := os.Stat(source)
		if err != nil {
			err = os.Chmod(dest, sourceinfo.Mode())
		}

	}

	return
}

func Init(params volume.DriverParams) (volume.VolumeDriver, error) {
	inst := &driver{
		IoNotSupported:    &volume.IoNotSupported{},
		DefaultEnumerator: volume.NewDefaultEnumerator(Name, kvdb.Instance()),
	}
	inst.buseDevices = make(map[string]*buseDev)
	if err := os.MkdirAll(BuseMountPath, 0744); err != nil {
		return nil, err
	}
	volumeInfo, err := inst.DefaultEnumerator.Enumerate(
		&api.VolumeLocator{},
		nil,
	)
	if err == nil {
		for _, info := range volumeInfo {
			if info.Status == api.VolumeStatus_VOLUME_STATUS_NONE {
				info.Status = api.VolumeStatus_VOLUME_STATUS_UP
				inst.UpdateVol(info)
			}
		}
	} else {
		dlog.Println("Could not enumerate Volumes, ", err)
	}

	c, err := cluster.Inst()
	if err != nil {
		dlog.Println("BUSE initializing in single node mode")
	} else {
		dlog.Println("BUSE initializing in clustered mode")
		c.AddEventListener(inst)
	}

	dlog.Println("BUSE initialized and driver mounted at: ", BuseMountPath)
	return inst, nil
}

//
// These functions below implement the volume driver interface.
//

func (d *driver) String() string {
	return Name
}

func (d *driver) Type() api.DriverType {
	return Type
}

// Status diagnostic information
func (d *driver) Status() [][2]string {
	return [][2]string{}
}

func (d *driver) Create(locator *api.VolumeLocator, source *api.Source, spec *api.VolumeSpec) (string, error) {
	volumeID := uuid.New()
	volumeID = strings.TrimSuffix(volumeID, "\n")
	if spec.Size == 0 {
		return "", fmt.Errorf("Volume size cannot be zero", "buse")
	}
	if spec.Format == api.FSType_FS_TYPE_NONE {
		return "", fmt.Errorf("Missing volume format", "buse")
	}
	// Create a file on the local buse path with this UUID.
	buseFile := path.Join(BuseMountPath, volumeID)
	f, err := os.Create(buseFile)
	if err != nil {
		dlog.Println(err)
		return "", err
	}

	if err := f.Truncate(int64(spec.Size)); err != nil {
		dlog.Println(err)
		return "", err
	}

	bd := &buseDev{
		file: buseFile,
		f:    f,
	}
	nbd := Create(bd, int64(spec.Size))
	bd.nbd = nbd

	dlog.Infof("Connecting to NBD...")
	dev, err := bd.nbd.Connect()
	if err != nil {
		dlog.Println(err)
		return "", err
	}

	dlog.Infof("Formatting %s with %v", dev, spec.Format)
	cmd := "/sbin/mkfs." + spec.Format.SimpleString()
	o, err := exec.Command(cmd, dev).Output()
	if err != nil {
		dlog.Warnf("Failed to run command %v %v: %v", cmd, dev, o)
		return "", err
	}

	dlog.Infof("BUSE mapped NBD device %s (size=%v) to block file %s", dev, spec.Size, buseFile)

	v := common.NewVolume(
		volumeID,
		spec.Format,
		locator,
		source,
		spec,
	)
	v.DevicePath = dev

	d.buseDevices[dev] = bd

	err = d.CreateVol(v)
	if err != nil {
		return "", err
	}
	return v.Id, err
}

func (d *driver) Delete(volumeID string) error {
	v, err := d.GetVol(volumeID)
	if err != nil {
		dlog.Println(err)
		return err
	}

	bd, ok := d.buseDevices[v.DevicePath]
	if !ok {
		err = fmt.Errorf("Cannot locate a BUSE device for %s", v.DevicePath)
		dlog.Println(err)
		return err
	}

	// Clean up buse block file and close the NBD connection.
	os.Remove(bd.file)
	bd.f.Close()
	bd.nbd.Disconnect()

	dlog.Infof("BUSE deleted volume %v at NBD device %s", volumeID, v.DevicePath)

	if err := d.DeleteVol(volumeID); err != nil {
		dlog.Println(err)
		return err
	}

	return nil
}

func (d *driver) Mount(volumeID string, mountpath string) error {
	v, err := d.GetVol(volumeID)
	if err != nil {
		return fmt.Errorf("Failed to locate volume %q", volumeID)
	}
	if err := syscall.Mount(v.DevicePath, mountpath, v.Spec.Format.SimpleString(), 0, ""); err != nil {
		// TODO(pedge): same string for log message and error?
		dlog.Errorf("Mounting %s on %s failed because of %v", v.DevicePath, mountpath, err)
		return fmt.Errorf("Failed to mount %v at %v: %v", v.DevicePath, mountpath, err)
	}

	dlog.Infof("BUSE mounted NBD device %s at %s", v.DevicePath, mountpath)

	v.AttachPath = mountpath
	// TODO(pedge): why ignoring the error?
	err = d.UpdateVol(v)

	return nil
}

func (d *driver) Unmount(volumeID string, mountpath string) error {
	v, err := d.GetVol(volumeID)
	if err != nil {
		return err
	}
	if v.AttachPath == "" {
		return fmt.Errorf("Device %v not mounted", volumeID)
	}
	if err := syscall.Unmount(v.AttachPath, 0); err != nil {
		return err
	}
	v.AttachPath = ""
	return d.UpdateVol(v)
}

func (d *driver) Snapshot(volumeID string, readonly bool, locator *api.VolumeLocator) (string, error) {
	volIDs := make([]string, 1)
	volIDs[0] = volumeID
	vols, err := d.Inspect(volIDs)
	if err != nil {
		return "", nil
	}

	source := &api.Source{Parent: volumeID}
	newVolumeID, err := d.Create(locator, source, vols[0].Spec)
	if err != nil {
		return "", nil
	}

	// BUSE does not support snapshots, so just copy the block files.
	err = copyFile(BuseMountPath+volumeID, BuseMountPath+newVolumeID)
	if err != nil {
		d.Delete(newVolumeID)
		return "", nil
	}

	return newVolumeID, nil
}

func (d *driver) Set(volumeID string, locator *api.VolumeLocator, spec *api.VolumeSpec) error {
	if spec != nil {
		return volume.ErrNotSupported
	}
	v, err := d.GetVol(volumeID)
	if err != nil {
		return err
	}
	if locator != nil {
		v.Locator = locator
	}
	return d.UpdateVol(v)
}

func (d *driver) Attach(volumeID string) (string, error) {
	// Nothing to do on attach.
	return path.Join(BuseMountPath, volumeID), nil
}

func (d *driver) Detach(volumeID string) error {
	// Nothing to do on detach.
	return nil
}

func (d *driver) Stats(volumeID string) (*api.Stats, error) {
	return nil, volume.ErrNotSupported
}

func (d *driver) Alerts(volumeID string) (*api.Alerts, error) {
	return nil, volume.ErrNotSupported
}

func (d *driver) Shutdown() {
	dlog.Printf("%s Shutting down", Name)
	syscall.Unmount(BuseMountPath, 0)
}

func (d *driver) ClusterInit(self *api.Node, db *cluster.Database) error {
	return nil
}

func (d *driver) Init(self *api.Node, db *cluster.Database) error {
	return nil
}

func (d *driver) CleanupInit(self *api.Node, db *cluster.Database) error {
	return nil
}

func (d *driver) Join(self *api.Node, db *cluster.Database) error {
	return nil
}

func (d *driver) Add(self *api.Node) error {
	return nil
}

func (d *driver) Remove(self *api.Node) error {
	return nil
}

func (d *driver) Update(self *api.Node) error {
	return nil
}

func (d *driver) Leave(self *api.Node) error {
	return nil
<<<<<<< HEAD
=======
}

func (d *driver) Halt(self *api.Node, db *cluster.Database) error {
	return nil
}

func init() {

	// Register ourselves as an openstorage volume driver.
	volume.Register(Name, Init)
>>>>>>> 09249e8a
}<|MERGE_RESOLUTION|>--- conflicted
+++ resolved
@@ -351,8 +351,6 @@
 
 func (d *driver) Leave(self *api.Node) error {
 	return nil
-<<<<<<< HEAD
-=======
 }
 
 func (d *driver) Halt(self *api.Node, db *cluster.Database) error {
@@ -363,5 +361,4 @@
 
 	// Register ourselves as an openstorage volume driver.
 	volume.Register(Name, Init)
->>>>>>> 09249e8a
 }