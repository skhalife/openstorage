--- conflicted
+++ resolved
@@ -11,14 +11,10 @@
 )
 
 var (
-<<<<<<< HEAD
 	inst *ClusterManager
 
 	errClusterInitialized = errors.New("openstorage.cluster: already initialized")
 	errClusterNotInitialized = errors.New("openstorage.cluster: not initialized")
-=======
-	inst Cluster
->>>>>>> 61f356bc
 )
 
 type Config struct {
@@ -123,16 +119,11 @@
 	ClusterData
 }
 
-<<<<<<< HEAD
 // Init instantiates a new cluster manager.
 func Init(cfg Config, kv kvdb.Kvdb, dockerClient *docker.Client) error {
 	if inst != nil {
 		return errClusterInitialized
 	}
-=======
-// New instantiates and starts a new cluster manager.
-func New(cfg Config, kv kvdb.Kvdb, dockerClient *docker.Client) Cluster {
->>>>>>> 61f356bc
 	inst = &ClusterManager{
 		listeners: list.New(),
 		config:    cfg,
